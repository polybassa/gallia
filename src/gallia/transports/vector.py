import asyncio
import ctypes
import ctypes.util
import sys
import time
from typing import Self

assert sys.platform == "win32", "unsupported platform"

from can.interfaces.vector import canlib, xlclass, xldefine, xldriver  # noqa: E402
from pydantic import BaseModel, field_validator  # noqa: E402

assert canlib.HAS_EVENTS and canlib.WaitForSingleObject, "event support is not available"

from gallia.log import get_logger  # noqa: E402
from gallia.transports import BaseTransport, TargetURI, vector_ctypes  # noqa: E402
from gallia.utils import auto_int  # noqa: E402

logger = get_logger(__name__)


class RawFlexrayConfig(BaseModel):
    rx_fifo_size: int = 0x20000
    slot_id: int

    @field_validator(
        "rx_fifo_size",
        "slot_id",
        mode="before",
    )
    def auto_int(cls, v: str) -> int:
        return auto_int(v)


class FlexrayFrame:
    pass


class RawFlexrayTransport(BaseTransport, scheme="flexray-raw"):
    def __init__(self, target: TargetURI) -> None:
        super().__init__(target)

        self.check_scheme(target)
        self.config = RawFlexrayConfig(**target.qs_flat)

        xldriver.xlOpenDriver()  # type: ignore
        self.port_handle = xlclass.XLportHandle()
        self.channel_mask = xlclass.XLaccess()
        init_mask = xlclass.XLaccess()

        self.driver_config = canlib.get_channel_configs()

        for channel in self.driver_config:
            if (
                channel.channel_bus_capabilities
                & xldefine.XL_BusCapabilities.XL_BUS_ACTIVE_CAP_FLEXRAY
            ):
                self.channel_mask = xlclass.XLaccess(channel.channel_mask)
                break
        else:
            raise RuntimeError("no flexray channel found")

<<<<<<< HEAD
        xldriver.xlOpenPort(  # type: ignore
=======
        print(f"channel mask: {self.channel_mask}")

        out = ctypes.c_uint()
        vector_ctypes.xlGetKeymanBoxes(ctypes.byref(out))
        print(f"dongle foo: {out}")

        xldriver.xlOpenPort(
>>>>>>> 080b0807
            ctypes.byref(self.port_handle),
            ctypes.create_string_buffer(b"Flex"),
            self.channel_mask,
            ctypes.byref(init_mask),
            ctypes.c_uint(self.config.rx_fifo_size),
            xldefine.XL_InterfaceVersion.XL_INTERFACE_VERSION_V4,
            xldefine.XL_BusTypes.XL_BUS_TYPE_FLEXRAY,
        )

        print(f"port handle: {self.port_handle}")

        filter = vector_ctypes.XLfrAcceptanceFilter(
            vector_ctypes.XL_FR_FILTER_BLOCK,
            vector_ctypes.XL_FR_FILTER_TYPE_DATA | vector_ctypes.XL_FR_FILTER_TYPE_NF | vector_ctypes.XL_FR_FILTER_TYPE_FILLUP_NF,
            ctypes.c_uint(1),
            ctypes.c_uint(255),
            ctypes.c_uint(self.channel_mask.value),
        )

        vector_ctypes.xlFrSetAcceptanceFilter(
            self.port_handle,
            self.channel_mask,
            ctypes.byref(filter),
        )

        filter = vector_ctypes.XLfrAcceptanceFilter(
            vector_ctypes.XL_FR_FILTER_PASS,
            vector_ctypes.XL_FR_FILTER_TYPE_DATA,
            ctypes.c_uint(33),
            ctypes.c_uint(33),
            ctypes.c_uint(self.channel_mask.value),
        )

        vector_ctypes.xlFrSetAcceptanceFilter(
            self.port_handle,
            self.channel_mask,
            ctypes.byref(filter),
        )

        filter = vector_ctypes.XLfrAcceptanceFilter(
            vector_ctypes.XL_FR_FILTER_PASS,
            vector_ctypes.XL_FR_FILTER_TYPE_DATA,
            ctypes.c_uint(59),
            ctypes.c_uint(59),
            ctypes.c_uint(self.channel_mask.value),
        )

        vector_ctypes.xlFrSetAcceptanceFilter(
            self.port_handle,
            self.channel_mask,
            ctypes.byref(filter),
        )

        self.event_handle = xlclass.XLhandle()
        xldriver.xlSetNotification(self.port_handle, self.event_handle, 1)  # type: ignore

        xldriver.xlActivateChannel(  # type: ignore
            self.port_handle,
            self.channel_mask,
            xldefine.XL_BusTypes.XL_BUS_TYPE_FLEXRAY,
            vector_ctypes.XL_ACTIVATE_RESET_CLOCK,
        )

    @classmethod
    async def connect(
        cls,
        target: str | TargetURI,
        timeout: float | None = None,
    ) -> Self:
        t = TargetURI(target) if isinstance(target, str) else target
        return cls(t)

    async def write_frame(self) -> None:
        pass

    async def write(
        self,
        data: bytes,
        timeout: float | None = None,
        tags: list[str] | None = None,
    ) -> int:
        event = vector_ctypes.XLfrEvent()
        event.tag = vector_ctypes.XL_FR_TX_FRAME
        event.flagsChip = vector_ctypes.XL_FR_CHANNEL_A
        event.size = 0  # calculated inside XL-API DLL
        event.userHandle = 0
        event.tagData.frTxFrame.flags = 0
        event.tagData.frTxFrame.offset = 0
        event.tagData.frTxFrame.repetition = 1
        event.tagData.frTxFrame.payloadLength = len(data)
        event.tagData.frTxFrame.slotID = self.config.slot_id
        event.tagData.frTxFrame.txMode = vector_ctypes.XL_FR_TX_MODE_SINGLE_SHOT
        event.tagData.frTxFrame.incrementOffset = 0
        event.tagData.frTxFrame.incrementSize = 0

        if len(data) > vector_ctypes.XL_FR_MAX_DATA_LENGTH:
            raise ValueError("frame exceeds max data length")

        # event.tagData.frTxFrame.data = ctypes.create_string_buffer(data, 254)
        event.tagData.frTxFrame.data = data

        await asyncio.to_thread(
            vector_ctypes.xlFrTransmit,
            self.port_handle,
            self.channel_mask,
            ctypes.byref(event),
        )
        return len(data)

    async def read(self, timeout: float | None = None, tags: list[str] | None = None) -> bytes:
        assert canlib.WaitForSingleObject is not None
        assert canlib.INFINITE is not None
        assert self.event_handle.value is not None

        end_time = time.time() + timeout if timeout is not None else None

        while True:
            if end_time is not None and time.time() > end_time:
                raise TimeoutError()

            if end_time is None:
                time_left_ms = canlib.INFINITE
            else:
                time_left = end_time - time.time()
                time_left_ms = max(0, int(time_left * 1000))

            await asyncio.to_thread(
                canlib.WaitForSingleObject,
                self.event_handle.value,
                time_left_ms,
            )

            event = vector_ctypes.XLfrEvent()
            vector_ctypes.xlFrReceive(self.port_handle, ctypes.byref(event))

            if event.tag != vector_ctypes.XL_FR_RX_FRAME:
                continue

            
            slot_id = event.tagData.frRxFrame.slotID
            cycle_count = event.tagData.frRxFrame.cycleCount

            if slot_id not in (33, 59):
                continue
            # if cycle_count % 2 == 0 and slot_id == 33:
            #     continue

            data = bytes(event.tagData.frRxFrame.data)[: int(event.size)]

            print(event.tagData.frRxFrame)
            if slot_id == 33:
                d = data[4:12]
                if d != bytes.fromhex("0000000000000000"):
                    print(f"slot_id {slot_id}: {d.hex()}")
            else:
                print(f"slot_id {slot_id}: {data.hex()}")

            continue

            if (slot_id := event.tagData.frRxFrame.slotID) in (46, 59, 33):
                data = bytes(event.tagData.frRxFrame.data)[: int(event.size)]
                continue

            # if (event_tag := event.tag) != vector_ctypes.XL_FR_RX_FRAME:
            #     print(f"received and continue event tag: {event_tag}")
            #     continue
            #
            # if (slot_id := event.tagData.frRxFrame.slotID) != self.config.slot_id:
            #     data = bytes(event.tagData.frRxFrame.data)[: int(event.size)]
            #     print(f"received and continue slot id: {slot_id} {data.hex()}")
            #     continue

            # TODO: slicing is correct?
            return bytes(event.tagData.frRxFrame.data)[: int(event.size)]

    async def close(self) -> None:
        await asyncio.to_thread(xldriver.xlClosePort, self.port_handle)  # type: ignore
        await asyncio.to_thread(xldriver.xlCloseDriver)  # type: ignore<|MERGE_RESOLUTION|>--- conflicted
+++ resolved
@@ -60,17 +60,13 @@
         else:
             raise RuntimeError("no flexray channel found")
 
-<<<<<<< HEAD
-        xldriver.xlOpenPort(  # type: ignore
-=======
         print(f"channel mask: {self.channel_mask}")
 
         out = ctypes.c_uint()
         vector_ctypes.xlGetKeymanBoxes(ctypes.byref(out))
         print(f"dongle foo: {out}")
 
-        xldriver.xlOpenPort(
->>>>>>> 080b0807
+        xldriver.xlOpenPort(  # type: ignore
             ctypes.byref(self.port_handle),
             ctypes.create_string_buffer(b"Flex"),
             self.channel_mask,
